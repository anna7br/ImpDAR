--- conflicted
+++ resolved
@@ -21,11 +21,7 @@
 
 
 class InteractivePicker(QtWidgets.QMainWindow, RawPickGUI.Ui_MainWindow):
-<<<<<<< HEAD
-    """The main window"""
-=======
     """The main window."""
->>>>>>> 337f1afd
 
     def __init__(self,
                  dat,
@@ -52,10 +48,6 @@
         self.actioncsv.triggered.connect(self._export_csv)
         self.actionshp.triggered.connect(self._export_shp)
 
-<<<<<<< HEAD
-
-=======
->>>>>>> 337f1afd
         # Connect controls on the left
         self.ColorSelector.currentTextChanged.connect(self._color_select)
 
@@ -110,17 +102,6 @@
         if self.dat.picks is not None and self.dat.picks.samp1 is not None:
             self.pick_pts = [p[~np.isnan(p)].tolist() for p in self.dat.picks.samp1]
 
-<<<<<<< HEAD
-        self.im, self.xd, self.yd, self.x_range, self.lims = plot_radargram(self.dat,
-                                                                            xdat=xdat,
-                                                                            ydat=ydat,
-                                                                            x_range=x_range,
-                                                                            cmap=plt.cm.gray,
-                                                                            fig=self.fig,
-                                                                            ax=self.ax,
-                                                                            flatten_layer=flatten_layer,
-                                                                            return_plotinfo=True)
-=======
         (self.im, self.xd, self.yd,
          self.x_range, self.lims) = plot_radargram(self.dat,
                                                    xdat=xdat,
@@ -131,7 +112,6 @@
                                                    ax=self.ax,
                                                    flatten_layer=flatten_layer,
                                                    return_plotinfo=True)
->>>>>>> 337f1afd
 
         # Store some info that we need for later
         self.y = ydat
@@ -305,12 +285,8 @@
     def _add_point_pick(self, snum, tnum):
         """We are given a snum, tnum location in the image: follow layer to that point, plot it."""
         try:
-<<<<<<< HEAD
-            picks = picklib.pick(self.dat.data[:, self.dat.picks.lasttrace.tnum[self._pick_ind]:tnum],
-=======
             picks = picklib.pick(self.dat.data[:,
                                  self.dat.picks.lasttrace.tnum[self._pick_ind]:tnum],
->>>>>>> 337f1afd
                                  self.dat.picks.lasttrace.snum[self._pick_ind],
                                  snum,
                                  pickparams=self.dat.picks.pickparams)
@@ -769,12 +745,8 @@
 
 
 class FlattenLayerInputDialog(QDialog):
-<<<<<<< HEAD
-    """Dialog box to get input for layer to flatten"""
-=======
     """Dialog box to get input for layer to flatten."""
 
->>>>>>> 337f1afd
     def __init__(self, parent=None, input_widget=None):
         super(FlattenLayerInputDialog, self).__init__(parent)
         layout = QtWidgets.QFormLayout()
@@ -795,10 +767,6 @@
         self.inputtype.currentTextChanged.connect(self._type_select)
         layout.addRow(self.inputlabel, self.inputtype)
 
-<<<<<<< HEAD
-
-=======
->>>>>>> 337f1afd
         self.cancel = QtWidgets.QPushButton("Cancel")
         self.ok_button = QtWidgets.QPushButton("Ok")
         layout.addRow(self.cancel, self.ok_button)
@@ -807,10 +775,6 @@
         self.setLayout(layout)
         self.setWindowTitle('Flatten layer')
 
-<<<<<<< HEAD
-
-=======
->>>>>>> 337f1afd
     def _click_ok(self):
         self.inputtype = self.inputtype.currentText()
         for i, (c, b, t) in enumerate(zip(self.widget.cline, self.widget.bline, self.widget.tline)):
@@ -826,10 +790,6 @@
         self.widget.fig.canvas.flush_events()
         self.accept()
 
-<<<<<<< HEAD
-
-=======
->>>>>>> 337f1afd
     def _type_select(self, val):
         if val != 'None':
             pn = self.widget.dat.picks.picknums.index(int(val))
