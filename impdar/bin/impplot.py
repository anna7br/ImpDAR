--- conflicted
+++ resolved
@@ -60,7 +60,6 @@
                               help='Starting trace number')
     trace_parser.add_argument('t_end', type=int, help='Ending trace number')
 
-<<<<<<< HEAD
     power_parser = _add_simple_procparser(subparsers,
                                           'power',
                                           'Plot power on a layer',
@@ -72,14 +71,17 @@
     power_parser.add_argument('layer',
                               type=int,
                               help='Layer upon which to plot the power')
-=======
-    power_parser = add_simple_procparser(subparsers, 'power', 'Plot power on a layer', plot_power, defname='power', xd=False, yd=False, other_ftypes=False)
-    power_parser.add_argument('layer', type=int, help='Layer upon which to plot the power')
-
-    spec_parser = add_simple_procparser(subparsers, 'spectrogram', 'Plot spectrogram for all traces', plot_spectrogram, defname='spectrogram', xd=False, yd=False, other_ftypes=False)
+
+    spec_parser = _add_simple_procparser(subparsers,
+                                         'spectrogram',
+                                         'Plot spectrogram for all traces',
+                                         plot_spectrogram,
+                                         defname='spectrogram',
+                                         xd=False,
+                                         yd=False,
+                                         other_ftypes=False)
     spec_parser.add_argument('freq_lower', type=float, help='Lower frequency bound')
     spec_parser.add_argument('freq_upper', type=float, help='Uppwer frequency bound')
->>>>>>> 9b201ff1
     return parser
 
 
@@ -180,8 +182,19 @@
               filetype=in_fmt)
 
 
-def plot_spectrogram(fns=None, freq_lower=None, freq_upper=None, window=None, scaling='spectrum', yd=False, s=False, o=None, o_fmt='png', dpi=300, in_fmt='mat', **kwargs):
-    plot.plot(fns, spectra=(freq_lower, freq_upper), window=window, scaling=scaling, yd=yd, s=s, o=o, ftype=o_fmt, dpi=dpi, filetype=in_fmt)
+def plot_spectrogram(fns=None, freq_lower=None, freq_upper=None, window=None,
+                     scaling='spectrum', yd=False, s=False, o=None, o_fmt='png',
+                     dpi=300, in_fmt='mat', **kwargs):
+    plot.plot(fns,
+              spectra=(freq_lower, freq_upper),
+              window=window,
+              scaling=scaling,
+              yd=yd,
+              s=s,
+              o=o,
+              ftype=o_fmt,
+              dpi=dpi,
+              filetype=in_fmt)
 
 
 def main():
