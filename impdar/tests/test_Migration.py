--- conflicted
+++ resolved
@@ -42,7 +42,6 @@
 
 
 class TestMigration(unittest.TestCase):
-<<<<<<< HEAD
 
     def test_check_data_shape(self):
         data = NoInitRadarData()
@@ -104,9 +103,6 @@
         with self.assertRaises(ValueError):
             migration_routines.getVelocityProfile(data, 1.68e8 * np.ones((8, 4)))
         
-=======
-    """
->>>>>>> 5eb84185
     def test_Stolt(self):
         data = NoInitRadarData()
         data = migration_routines.migrationStolt(data)
@@ -114,18 +110,6 @@
     def test_Kirchhoff(self):
         data = NoInitRadarData()
         data = migration_routines.migrationKirchhoff(data)
-<<<<<<< HEAD
-
-        data = NoInitRadarData()
-        data = migration_routines.migrationKirchhoff(data, nearfield=True)
-=======
-        if not os.path.isdir(OUT_DIR):
-            os.mkdir(OUT_DIR)
-        out_fn = os.path.join(OUT_DIR, out_prefix + '_Kirchhoff.mat')
-        data.save(out_fn)
-        os.remove(out_fn)
-    """
->>>>>>> 5eb84185
 
     def test_PhaseShiftConstant(self):
         data = NoInitRadarData()
