--- conflicted
+++ resolved
@@ -75,11 +75,7 @@
     # Loop through all traces
     print('Migrating trace number:', end='')
     for xi in range(dat.tnum):
-<<<<<<< HEAD
-        print('Migrating trace number:', xi)
-=======
-        print(xi + ', ', end='')
->>>>>>> 5eb84185
+        print('{:d}, '.format(xi), end='')
         # get the trace distance
         x = dat.dist[xi]
         dists2 = (dat.dist - x)**2.
@@ -112,15 +108,8 @@
     return dat
 
 
-<<<<<<< HEAD
-def migrationStolt(dat, vel=1.68e8, vel_fn=None, nearfield=False):
+def migrationStolt(dat,vel=1.68e8,htaper=100,vtaper=1000,*args,**kwargs):
     """Stolt Migration (Stolt, 1978, Geophysics)
-=======
-def migrationStolt(dat,vel=1.68e8,htaper=100,vtaper=1000,*args,**kwargs):
-    """
-
-    Stolt Migration (Stolt, 1978, Geophysics)
->>>>>>> 5eb84185
 
     This is by far the fastest migration method. It is a simple transformation from
     frequency-wavenumber (FKx) to wavenumber-wavenumber (KzKx) space.
@@ -202,7 +191,6 @@
           %(dat.tnum,dat.snum,time.time()-start))
     return dat
 
-# -----------------------------------------------------------------------------
 
 def migrationPhaseShift(dat,vel=1.69e8,vel_fn=None,htaper=100,vtaper=1000):
     """
@@ -283,7 +271,6 @@
           %(dat.tnum,dat.snum,time.time()-start))
     return dat
 
-# -----------------------------------------------------------------------------
 
 def migrationSeisUnix(dat,vel=1.69e8,vel_fn=None,nearfield=False,sutype='sumigtk',tmig=0,verbose=1,nxpad=100,ltaper=100):
     """
@@ -356,8 +343,7 @@
 # -----------------------------------------------------------------------------
 # -----------------------------------------------------------------------------
 # -----------------------------------------------------------------------------
-
-### Supporting functions
+# Supporting functions
 
 def phaseShift(dat, vmig, vels_in, kx, ws, FK):
     """
@@ -484,7 +470,6 @@
     TK /= dat.snum
     return TK
 
-# -----------------------------------------------------------------------------
 
 def fourierFiniteDiff(dat, vs, w, FFX, FFX_last, stencil, alpha=0.5,beta=0.25):
     """
@@ -517,9 +502,7 @@
     FFX = FFX_last + coeff1*(stencil*FFX) + coeff2*(stencil*FFX - stencil*FFX_last)
     return FFX
 
-# -----------------------------------------------------------------------------
-
-# Define a function to write a sparse matrix
+
 def Sp_Matr(N,diag,k1,k2,k3=0,k4=0,nx=0):
     A = sparse.lil_matrix((N, N))           #Function to create a sparse Matrix
     A.setdiag((diag)*np.ones(N))            #Set the diagonal
@@ -534,7 +517,6 @@
     A[-1,:-1] = 1
     return A
 
-# -----------------------------------------------------------------------------
 
 def getVelocityProfile(dat,vels_in):
     """
