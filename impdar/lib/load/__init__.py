--- conflicted
+++ resolved
@@ -81,19 +81,15 @@
     elif filetype == 'mcords_mat':
         dat = [load_mcords.load_mcords_mat(fn) for fn in fns_in]
     elif filetype == 'UoA_mat':
-<<<<<<< HEAD
         if 'gps_offset' in kwargs:
             gps_offset = kwargs['gps_offset']
         else:
             gps_offset = 0.0
         dat = [load_UoA_mat.load_UoA_mat(fn, gps_offset=gps_offset) for fn in fns_in]
-=======
-        dat = [load_UoA_mat.load_UoA_mat(fn) for fn in fns_in]
     elif filetype == 'delores':
         dat = [load_delores.load_delores(fn, channel=channel) for fn in fns_in]
     elif filetype == 'osu':
         dat = [load_osu.load_osu(fns_in)]
->>>>>>> 9b201ff1
     elif filetype == 'ramac':
         dat = [load_ramac.load_ramac(fn) for fn in fns_in]
     else:
@@ -170,4 +166,18 @@
     else:
         for d_i in dat:
             fn_out = os.path.splitext(d_i.fn)[0] + '_raw.mat'
-            d_i.save(fn_out)+            d_i.save(fn_out)
+
+
+def _common_start(string_a, string_b):
+    """ returns the longest common substring from the beginning of sa and sb
+    from https://stackoverflow.com/questions/18715688/find-common-substring-between-two-strings
+    """
+    def _iter():
+        for char_a, char_b in zip(string_a, string_b):
+            if char_a == char_b:
+                yield char_a
+            else:
+                return
+
+    return ''.join(_iter())