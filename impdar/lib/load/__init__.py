#! /usr/bin/env python
# -*- coding: utf-8 -*-
# vim:fenc=utf-8
#
# Copyright © 2019 David Lilien <dlilien90@gmail.com>
#
# Distributed under terms of the GNU GPL3 license.

"""
A wrapper around the other loading utilities
"""

import os.path
import numpy as np
<<<<<<< HEAD
from . import load_gssi, load_pulse_ekko, load_gprMax, load_olaf, load_mcords, load_segy, load_UoA_mat, load_ramac, load_bsi
=======
from . import load_gssi, load_pulse_ekko, load_gprMax, load_olaf, load_mcords, load_segy, load_delores, load_osu, load_ramac
>>>>>>> 791ff4a7
from ..RadarData import RadarData

# This should be updated as new functionality arrives
# executables that accept multiple ftypes should use this
# to figure out what the available options are
<<<<<<< HEAD
FILETYPE_OPTIONS = ['mat', 'pe', 'gssi', 'gprMax', 'gecko', 'segy', 'mcords_mat', 'mcords_nc', 'UoA_mat', 'ramac', 'bsi']
=======
FILETYPE_OPTIONS = ['mat', 'pe', 'gssi', 'gprMax', 'gecko', 'segy', 'mcords_mat', 'mcords_nc','delores','osu','ramac']
>>>>>>> 791ff4a7


def load(filetype, fns_in, channel=1):
    """Load a list of files of a certain type

    Parameters
    ----------
    filetype: str
        The type of file to load.
    fns: list
        List of files to load
    channel: Receiver channel that the data were recorded on
        This is primarily for the St. Olaf HF data

    Returns
    -------
    RadarDataList: list of ~impdar.RadarData (or its subclasses)
        Objects with relevant radar information
    """
    if not isinstance(fns_in, (list, tuple)):
        fns_in = [fns_in]

    if filetype == 'gssi':
        dat = [load_gssi.load_gssi(fn) for fn in fns_in]
    elif filetype == 'pe':
        dat = [load_pulse_ekko.load_pe(fn) for fn in fns_in]
    elif filetype == 'mat':
        dat = [RadarData(fn) for fn in fns_in]
    elif filetype == 'gprMax':
        if load_gprMax.H5:
            dat = [load_gprMax.load_gprMax(fn) for fn in fns_in]
        else:
            raise ImportError('You need h5py for gprmax')
    elif filetype == 'bsi':
        # BSI data are slightly different since we may have multiple profiles per file
        if load_bsi.H5:
            data_nestedlist = [load_bsi.load_bsi(fn) for fn in fns_in]
            dat = []
            for data in data_nestedlist:
                dat.extend(data)
        else:
            raise ImportError('You need h5py for bsi')
    elif filetype == 'gecko':
        # Slightly different because we assume that we want to concat
        dat = [load_olaf.load_olaf(fns_in, channel=channel)]
    elif filetype == 'segy':
        if load_segy.SEGY:
            dat = [load_segy.load_segy(fn) for fn in fns_in]
        else:
            raise ImportError('Failed to import segyio, cannot read segy')
    elif filetype == 'gprMax':
        dat = [load_gprMax.load_gprMax(fn) for fn in fns_in]
    elif filetype == 'mcords_nc':
        if load_mcords.NC:
            dat = [load_mcords.load_mcords_nc(fn) for fn in fns_in]
        else:
            raise ImportError('You need netCDF4 in order to read the MCoRDS files')
    elif filetype == 'mcords_mat':
        dat = [load_mcords.load_mcords_mat(fn) for fn in fns_in]
<<<<<<< HEAD
    elif filetype == 'UoA_mat':
        dat = [load_UoA_mat.load_UoA_mat(fn) for fn in fns_in]
=======
    elif filetype == 'delores':
        dat = [load_delores.load_delores(fn, channel=channel) for fn in fns_in]
    elif filetype == 'osu':
        dat = [load_osu.load_osu(fns_in)]
>>>>>>> 791ff4a7
    elif filetype == 'ramac':
        dat = [load_ramac.load_ramac(fn) for fn in fns_in]
    else:
        raise ValueError('Unrecognized filetype')
    return dat


def load_and_exit(filetype, fns_in, channel=1, *args, **kwargs):
    """Load a list of files of a certain type, save them as StODeep mat files, exit

    Parameters
    ----------
    filetype: str
        The type of file to load. Options are:
                        'pe' (pulse ekko)
                        'gssi' (from sir controller)
                        'gprMax' (synthetics)
                        'gecko' (St Olaf Radar)
                        'segy' (SEG Y)
                        'mcords_nc' (MCoRDS netcdf)
                        'mcords_mat' (MCoRDS matlab format)
                        'mat' (StODeep matlab format)
    fn: list or str
        List of files to load (or a single file)
    channel: Receiver channel that the data were recorded on
        This is primarily for the St. Olaf HF data
    """

    if not isinstance(fns_in, (list, tuple)):
        fns_in = [fns_in]

    # If a pulse ekko project file is input. We need to partition it first
    if filetype =='pe' and np.any(np.array([os.path.splitext(fn)[-1] for fn in fns_in]) == '.GPZ'):
        for fn in fns_in:
            if os.path.splitext(fn)[-1] != '.GPZ':
                print(fn,'is NOT a Pulse Ekko Project File but we are partitioning now.'+\
                        'Load it on its own.')
                continue
            else:
                bn_pe = os.path.splitext(fn)[0]
                print(fn,'is a Pulse Ekko project file.\n'+\
                'We will partition it into the respective data and header files at ./'+\
                bn_pe)
                if not os.path.isdir(bn_pe):
                    os.mkdir(bn_pe)
                os.rename(fn,bn_pe+'/'+fn)
                os.chdir(bn_pe)
                load_pulse_ekko.partition_project_file(fn)
                os.rename(fn,'../'+fn)
        return
    else:
        dat = load(filetype, fns_in, channel=channel)

<<<<<<< HEAD
    if 'o' in kwargs and kwargs['o'] is not None:
=======
    if (filetype == 'gecko' or filetype == 'osu') and len(fns_in) > 1:
        f_common = fns_in[0]
        for i in range(1, len(fns_in)):
            f_common = _common_start(f_common, fns_in[i]).rstrip('[')
        fn_out = os.path.splitext(f_common)[0] + '_raw.mat'
        if 'o' in kwargs and kwargs['o'] is not None:
            fn_out = os.path.join(kwargs['o'], os.path.split(fn_out)[-1])
        dat[0].save(fn_out)
    elif 'o' in kwargs and kwargs['o'] is not None:
>>>>>>> 791ff4a7
        if len(fns_in) > 1:
            for d_i in dat:
                fn_out = os.path.join(kwargs['o'], os.path.split(os.path.splitext(d_i.fn)[0] + '_raw.mat')[-1])
                d_i.save(fn_out)
        elif os.path.isdir(kwargs['o']):
            fn_out = kwargs['o'] + os.path.splitext(fns_in[0])[0] + '_raw.mat'
            dat[0].save(fn_out)
        else:
            fn_out = kwargs['o']
            dat[0].save(fn_out)
    else:
        for d_i in dat:
            fn_out = os.path.splitext(d_i.fn)[0] + '_raw.mat'
            d_i.save(fn_out)<|MERGE_RESOLUTION|>--- conflicted
+++ resolved
@@ -12,21 +12,15 @@
 
 import os.path
 import numpy as np
-<<<<<<< HEAD
 from . import load_gssi, load_pulse_ekko, load_gprMax, load_olaf, load_mcords, load_segy, load_UoA_mat, load_ramac, load_bsi
-=======
-from . import load_gssi, load_pulse_ekko, load_gprMax, load_olaf, load_mcords, load_segy, load_delores, load_osu, load_ramac
->>>>>>> 791ff4a7
+from . import load_delores, load_osu, load_ramac
 from ..RadarData import RadarData
 
 # This should be updated as new functionality arrives
 # executables that accept multiple ftypes should use this
 # to figure out what the available options are
-<<<<<<< HEAD
-FILETYPE_OPTIONS = ['mat', 'pe', 'gssi', 'gprMax', 'gecko', 'segy', 'mcords_mat', 'mcords_nc', 'UoA_mat', 'ramac', 'bsi']
-=======
-FILETYPE_OPTIONS = ['mat', 'pe', 'gssi', 'gprMax', 'gecko', 'segy', 'mcords_mat', 'mcords_nc','delores','osu','ramac']
->>>>>>> 791ff4a7
+FILETYPE_OPTIONS = ['mat', 'pe', 'gssi', 'gprMax', 'gecko', 'segy',
+                    'mcords_mat', 'mcords_nc', 'UoA_mat', 'ramac', 'bsi', 'delores', 'osu', 'ramac']
 
 
 def load(filetype, fns_in, channel=1):
@@ -86,15 +80,12 @@
             raise ImportError('You need netCDF4 in order to read the MCoRDS files')
     elif filetype == 'mcords_mat':
         dat = [load_mcords.load_mcords_mat(fn) for fn in fns_in]
-<<<<<<< HEAD
     elif filetype == 'UoA_mat':
         dat = [load_UoA_mat.load_UoA_mat(fn) for fn in fns_in]
-=======
     elif filetype == 'delores':
         dat = [load_delores.load_delores(fn, channel=channel) for fn in fns_in]
     elif filetype == 'osu':
         dat = [load_osu.load_osu(fns_in)]
->>>>>>> 791ff4a7
     elif filetype == 'ramac':
         dat = [load_ramac.load_ramac(fn) for fn in fns_in]
     else:
@@ -148,9 +139,7 @@
     else:
         dat = load(filetype, fns_in, channel=channel)
 
-<<<<<<< HEAD
-    if 'o' in kwargs and kwargs['o'] is not None:
-=======
+
     if (filetype == 'gecko' or filetype == 'osu') and len(fns_in) > 1:
         f_common = fns_in[0]
         for i in range(1, len(fns_in)):
@@ -160,7 +149,6 @@
             fn_out = os.path.join(kwargs['o'], os.path.split(fn_out)[-1])
         dat[0].save(fn_out)
     elif 'o' in kwargs and kwargs['o'] is not None:
->>>>>>> 791ff4a7
         if len(fns_in) > 1:
             for d_i in dat:
                 fn_out = os.path.join(kwargs['o'], os.path.split(os.path.splitext(d_i.fn)[0] + '_raw.mat')[-1])
