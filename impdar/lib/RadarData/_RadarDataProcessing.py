--- conflicted
+++ resolved
@@ -360,16 +360,10 @@
         if getattr(self, var) is not None and isinstance(getattr(self, var), np.ndarray):
             setattr(self, var, getattr(self, var)[lims[0]:lims[1]])
 
-<<<<<<< HEAD
-    # More complex modifications for this
-    if self.dist is not None:
-        self.dist = self.dist[lims[0]:lims[1]] - self.dist[lims[0]]
-=======
     # More complex modifications for these two
     if self.dist is not None:
         self.dist = self.dist[lims[0]:lims[1]] - self.dist[lims[0]]
     self.trace_num = self.trace_num[lims[0]:lims[1]] - lims[0] + 1
->>>>>>> 9b201ff1
 
     # Finally tnum
     self.tnum = self.data.shape[1]
